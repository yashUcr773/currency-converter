// Tab persistence utilities
// This utility automatically saves your tab selection (Currency/Timezone) 
// and restores it when you return to the app, providing a seamless experience.

import { logger } from './env';

const TAB_STORAGE_KEY = 'ratevault-active-tab';

<<<<<<< HEAD
export type TabType = 'currency' | 'timezone' | 'units' | 'calculators';
=======
export type TabType = 'currency' | 'timezone' | 'units' | 'itinerary';
>>>>>>> 0beb194d

export const saveActiveTab = (tab: TabType): void => {
  try {
    localStorage.setItem(TAB_STORAGE_KEY, tab);
  } catch (error) {
    logger.warn('Failed to save active tab to localStorage:', error);
  }
};

export const getActiveTab = (): TabType => {
  try {
    const saved = localStorage.getItem(TAB_STORAGE_KEY);
<<<<<<< HEAD
    return (saved === 'currency' || saved === 'timezone' || saved === 'units' || saved === 'calculators') ? saved : 'currency';
=======
    return (saved === 'currency' || saved === 'timezone' || saved === 'units' || saved === 'itinerary') ? saved : 'currency';
>>>>>>> 0beb194d
  } catch (error) {
    logger.warn('Failed to load active tab from localStorage:', error);
    return 'currency';
  }
};<|MERGE_RESOLUTION|>--- conflicted
+++ resolved
@@ -6,11 +6,7 @@
 
 const TAB_STORAGE_KEY = 'ratevault-active-tab';
 
-<<<<<<< HEAD
-export type TabType = 'currency' | 'timezone' | 'units' | 'calculators';
-=======
-export type TabType = 'currency' | 'timezone' | 'units' | 'itinerary';
->>>>>>> 0beb194d
+export type TabType = 'currency' | 'timezone' | 'units' | 'calculators' | 'itinerary';
 
 export const saveActiveTab = (tab: TabType): void => {
   try {
@@ -23,11 +19,7 @@
 export const getActiveTab = (): TabType => {
   try {
     const saved = localStorage.getItem(TAB_STORAGE_KEY);
-<<<<<<< HEAD
-    return (saved === 'currency' || saved === 'timezone' || saved === 'units' || saved === 'calculators') ? saved : 'currency';
-=======
-    return (saved === 'currency' || saved === 'timezone' || saved === 'units' || saved === 'itinerary') ? saved : 'currency';
->>>>>>> 0beb194d
+    return (saved === 'currency' || saved === 'timezone' || saved === 'units' || saved === 'calculators' || saved === 'itinerary') ? saved : 'currency';
   } catch (error) {
     logger.warn('Failed to load active tab from localStorage:', error);
     return 'currency';
